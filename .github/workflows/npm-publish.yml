# This workflow will run tests using node and then publish a package to GitHub Packages when a release is created
# For more information see: https://help.github.com/actions/language-and-framework-guides/publishing-nodejs-packages

name: Node.js Package

on:
  release:
    types: [created]

jobs:
  build:
    runs-on: ubuntu-latest
    steps:
      - uses: actions/checkout@v3
      - uses: actions/setup-node@v3
        with:
          node-version: 16
      - run: npm install yarn -g
      - run: yarn install

  publish-npm:
    needs: build
    runs-on: ubuntu-latest
    steps:
      - uses: actions/checkout@v3
      - uses: actions/setup-node@v3
        with:
          node-version: 16
          registry-url: https://registry.npmjs.org/
<<<<<<< HEAD
      - run: npm install -g yarn
=======
      - run: npm install yarn -g
>>>>>>> 6931be8d
      - run: yarn install
      - run: yarn publish
        env:
          NODE_AUTH_TOKEN: ${{secrets.npm_token}}<|MERGE_RESOLUTION|>--- conflicted
+++ resolved
@@ -27,11 +27,7 @@
         with:
           node-version: 16
           registry-url: https://registry.npmjs.org/
-<<<<<<< HEAD
       - run: npm install -g yarn
-=======
-      - run: npm install yarn -g
->>>>>>> 6931be8d
       - run: yarn install
       - run: yarn publish
         env:
